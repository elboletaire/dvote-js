--- conflicted
+++ resolved
@@ -1,39 +1,19 @@
 {
-<<<<<<< HEAD
     "compilerOptions": {
-      "module": "commonjs",
-      "moduleResolution": "node",
-      "resolveJsonModule": true,
-      "pretty": true,
-      "declaration": true,
-      "sourceMap": true,
-      "target": "es6",
-      "outDir": "dist",
-      "baseUrl": "src"
+        "module": "commonjs",
+        "moduleResolution": "node",
+        "resolveJsonModule": true,
+        "pretty": true,
+        "declaration": true,
+        "sourceMap": true,
+        "target": "es6",
+        "outDir": "dist",
+        "baseUrl": "src"
     },
     "include": [
-      "src/**/*.ts"
+        "src/**/*.ts"
     ],
     "exclude": [
-      "node_modules"
+        "node_modules"
     ]
-  }
-=======
-  "compilerOptions": {
-    "module": "commonjs",
-    "moduleResolution": "node",
-    "pretty": true,
-    "declaration": true,
-    "sourceMap": true,
-    "target": "es6",
-    "outDir": "dist",
-    "baseUrl": "src"
-  },
-  "include": [
-    "src/**/*.ts"
-  ],
-  "exclude": [
-    "node_modules"
-  ]
-}
->>>>>>> c1d01992
+}