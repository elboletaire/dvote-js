--- conflicted
+++ resolved
@@ -59,14 +59,8 @@
 const questionTypes = ["single-choice"]
 
 const voteMetadataSchema = Joi.object().keys({
-<<<<<<< HEAD
     version: Joi.string().regex(/^[0-9]\.[0-9]$/).required(),
     type: Joi.string().valid(...processTypes).required(),
-=======
-    // TODO: complete the schema
-}).unknown(true) // allow deprecated or unknown fields beyond the required ones
->>>>>>> c263b3ef
-
     startBlock: Joi.number().integer().min(0).required(),
     numberOfBlocks: Joi.number().integer().min(0).required(),
     census: Joi.object().keys({
@@ -88,7 +82,7 @@
             })
         ).required()
     }
-})
+}).unknown(true) // allow deprecated or unknown fields beyond the required ones
 
 ///////////////////////////////////////////////////////////////////////////////
 // TYPE DEFINITIONS
